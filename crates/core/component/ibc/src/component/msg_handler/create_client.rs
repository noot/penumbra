--- conflicted
+++ resolved
@@ -9,13 +9,8 @@
 
 use crate::component::{
     client::{ConsensusStateWriteExt as _, StateReadExt as _, StateWriteExt as _},
-<<<<<<< HEAD
-    client_counter::{ics02_validation, ClientCounter},
-    MsgHandler,
-=======
     client_counter::ClientCounter,
     ics02_validation, MsgHandler,
->>>>>>> c195abd5
 };
 
 #[async_trait]
