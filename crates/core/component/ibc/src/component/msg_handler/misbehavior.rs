use anyhow::{Context, Result};
use async_trait::async_trait;
use cnidarium::{StateRead, StateWrite};
use ibc_types::core::client::{events, ClientType};
use ibc_types::core::client::{msgs::MsgSubmitMisbehaviour, ClientId};
use ibc_types::lightclients::tendermint::client_state::ClientState as TendermintClientState;
use ibc_types::lightclients::tendermint::header::Header as TendermintHeader;
use ibc_types::lightclients::tendermint::misbehaviour::Misbehaviour as TendermintMisbehavior;
use ibc_types::lightclients::tendermint::TENDERMINT_CLIENT_TYPE;
use tendermint_light_client_verifier::{
    types::{TrustedBlockState, UntrustedBlockState},
    ProdVerifier, Verdict, Verifier,
};

use cnidarium_component::ChainStateReadExt;

use crate::component::client::StateWriteExt as _;
use crate::component::client_counter::ics02_validation;
use crate::component::ClientStateReadExt as _;

use super::update_client::verify_header_validator_set;
use super::MsgHandler;

#[async_trait]
impl MsgHandler for MsgSubmitMisbehaviour {
    async fn check_stateless<H>(&self) -> Result<()> {
        misbehavior_is_tendermint(self)?;
        let untrusted_misbehavior =
            ics02_validation::get_tendermint_misbehavior(self.misbehaviour.clone())?;
        // misbehavior must either contain equivocation or timestamp monotonicity violation
        if !misbehavior_equivocation_violation(&untrusted_misbehavior)
            && !misbehavior_timestamp_monotonicity_violation(&untrusted_misbehavior)
        {
            anyhow::bail!(
                "misbehavior must either contain equivocation or timestamp monotonicity violation"
            );
        }

        Ok(())
    }

    async fn try_execute<S: StateWrite + ChainStateReadExt, H>(&self, mut state: S) -> Result<()> {
        tracing::debug!(msg = ?self);

        let untrusted_misbehavior =
            ics02_validation::get_tendermint_misbehavior(self.misbehaviour.clone())?;

        // misbehavior must either contain equivocation or timestamp monotonicity violation
        if !misbehavior_equivocation_violation(&untrusted_misbehavior)
            && !misbehavior_timestamp_monotonicity_violation(&untrusted_misbehavior)
        {
            anyhow::bail!(
                "misbehavior must either contain equivocation or timestamp monotonicity violation"
            );
        }

        // verify that both headers verify for an update client on the last trusted header for
        // client_id
        let client_state = client_is_present(&state, self).await?;

        // NOTE: we are allowing expired clients here. it seems correct to allow expired clients to
        // be frozen on evidence of misbehavior.
        client_is_not_frozen(&client_state)?;

        let trusted_client_state = client_state;

        verify_misbehavior_header(
            &state,
            &untrusted_misbehavior.client_id,
            &untrusted_misbehavior.header1,
            &trusted_client_state,
        )
        .await?;
        verify_misbehavior_header(
            &state,
            &untrusted_misbehavior.client_id,
            &untrusted_misbehavior.header2,
            &trusted_client_state,
        )
        .await?;

        tracing::info!(client_id = ?untrusted_misbehavior.client_id, "received valid misbehavior evidence! freezing client");

        // freeze the client
        let frozen_client =
            trusted_client_state.with_frozen_height(untrusted_misbehavior.header1.height());
        state.put_client(&self.client_id, frozen_client);

        state.record(
            events::ClientMisbehaviour {
                client_id: self.client_id.clone(),
                client_type: ClientType::new(TENDERMINT_CLIENT_TYPE.to_string()),
            }
            .into(),
        );

        Ok(())
    }
}

async fn client_is_present<S: StateRead>(
    state: S,
    msg: &MsgSubmitMisbehaviour,
) -> anyhow::Result<TendermintClientState> {
    state.get_client_type(&msg.client_id).await?;

    state.get_client_state(&msg.client_id).await
}

fn client_is_not_frozen(client: &TendermintClientState) -> anyhow::Result<()> {
    if client.is_frozen() {
        Err(anyhow::anyhow!("client is frozen"))
    } else {
        Ok(())
    }
}

<<<<<<< HEAD
async fn verify_misbehavior_header<S: StateRead>(
    state: S,
    client_id: &ClientId,
=======
async fn verify_misbehavior_header<S: ChainStateReadExt>(
    state: &S,
    client_id: ClientId,
>>>>>>> 4c2eaa2c
    mb_header: &TendermintHeader,
    trusted_client_state: &TendermintClientState,
) -> Result<()> {
    let trusted_height = mb_header.trusted_height;
    let last_trusted_consensus_state = state
        .get_verified_consensus_state(&trusted_height, &client_id)
        .await?;

    let trusted_height = trusted_height
        .revision_height()
        .try_into()
        .context("invalid header height")?;

    let trusted_validator_set =
        verify_header_validator_set(mb_header, &last_trusted_consensus_state)?;

    let trusted_state = TrustedBlockState {
        chain_id: &trusted_client_state.chain_id.clone().into(),
        header_time: last_trusted_consensus_state.timestamp,
        height: trusted_height,
        next_validators: trusted_validator_set,
        next_validators_hash: last_trusted_consensus_state.next_validators_hash,
    };

    let untrusted_state = UntrustedBlockState {
        signed_header: &mb_header.signed_header,
        validators: &mb_header.validator_set,
        next_validators: None,
    };

    let options = trusted_client_state.as_light_client_options()?;
    let verifier = ProdVerifier::default();

    let verdict = verifier.verify_misbehaviour_header(
        untrusted_state,
        trusted_state,
        &options,
        state.get_block_timestamp().await?,
    );

    match verdict {
        Verdict::Success => Ok(()),
        Verdict::NotEnoughTrust(voting_power_tally) => Err(anyhow::anyhow!(
            "not enough trust, voting power tally: {:?}",
            voting_power_tally
        )),
        Verdict::Invalid(detail) => Err(anyhow::anyhow!(
            "could not verify tendermint header: invalid: {:?}",
            detail
        )),
    }
}

fn misbehavior_equivocation_violation(misbehavior: &TendermintMisbehavior) -> bool {
    misbehavior.header1.height() == misbehavior.header2.height()
        && misbehavior.header1.signed_header.commit.block_id.hash
            != misbehavior.header2.signed_header.commit.block_id.hash
}

fn misbehavior_timestamp_monotonicity_violation(misbehavior: &TendermintMisbehavior) -> bool {
    misbehavior.header1.height() < misbehavior.header2.height()
        && misbehavior.header1.signed_header.header.time
            > misbehavior.header2.signed_header.header.time
}

fn misbehavior_is_tendermint(msg: &MsgSubmitMisbehaviour) -> Result<()> {
    if ics02_validation::is_tendermint_misbehavior(&msg.misbehaviour) {
        Ok(())
    } else {
        Err(anyhow::anyhow!(
            "MsgSubmitMisbehaviour is not tendermint misbehavior"
        ))
    }
}<|MERGE_RESOLUTION|>--- conflicted
+++ resolved
@@ -115,15 +115,9 @@
     }
 }
 
-<<<<<<< HEAD
-async fn verify_misbehavior_header<S: StateRead>(
-    state: S,
-    client_id: &ClientId,
-=======
 async fn verify_misbehavior_header<S: ChainStateReadExt>(
     state: &S,
-    client_id: ClientId,
->>>>>>> 4c2eaa2c
+    client_id: &ClientId,
     mb_header: &TendermintHeader,
     trusted_client_state: &TendermintClientState,
 ) -> Result<()> {
