use async_trait::async_trait;
use cnidarium_component::ChainStateReadExt;
use ibc_proto::ibc::core::client::v1::query_server::Query as ClientQuery;
use ibc_proto::ibc::core::client::v1::{
    ConsensusStateWithHeight, IdentifiedClientState, QueryClientParamsRequest,
    QueryClientParamsResponse, QueryClientStateRequest, QueryClientStateResponse,
    QueryClientStatesRequest, QueryClientStatesResponse, QueryClientStatusRequest,
    QueryClientStatusResponse, QueryConsensusStateHeightsRequest,
    QueryConsensusStateHeightsResponse, QueryConsensusStateRequest, QueryConsensusStateResponse,
    QueryConsensusStatesRequest, QueryConsensusStatesResponse, QueryUpgradedClientStateRequest,
    QueryUpgradedClientStateResponse, QueryUpgradedConsensusStateRequest,
    QueryUpgradedConsensusStateResponse,
};
use ibc_types::core::client::ClientId;
use ibc_types::core::client::Height;
use ibc_types::lightclients::tendermint::client_state::TENDERMINT_CLIENT_STATE_TYPE_URL;
use ibc_types::lightclients::tendermint::consensus_state::TENDERMINT_CONSENSUS_STATE_TYPE_URL;
use ibc_types::path::ClientConsensusStatePath;
use ibc_types::path::ClientStatePath;
use ibc_types::DomainType;

use std::str::FromStr;
use tonic::{Response, Status};

use crate::component::rpc::Snapshot;
use crate::component::rpc::{IbcQuery, Storage};
use crate::component::ClientStateReadExt;
use crate::prefix::MerklePrefixExt;
use crate::IBC_COMMITMENT_PREFIX;

#[async_trait]
impl<C: ChainStateReadExt + Snapshot + 'static, S: Storage<C>> ClientQuery for IbcQuery<C, S> {
    async fn client_state(
        &self,
        request: tonic::Request<QueryClientStateRequest>,
    ) -> std::result::Result<Response<QueryClientStateResponse>, Status> {
        let snapshot = self.0.latest_snapshot();
        let client_id = ClientId::from_str(&request.get_ref().client_id)
            .map_err(|e| tonic::Status::invalid_argument(format!("invalid client id: {e}")))?;
<<<<<<< HEAD
        let height = Height {
            // TODO: need to pass in the `SnapshotWrapper` type somehow,
            // need to make a generic arg that will wrap the snapshot?
            revision_number: snapshot
                .get_revision_number()
                .await
                .map_err(|e| tonic::Status::aborted(e.to_string()))?,
            revision_height: snapshot.version(),
        };
=======
        let most_recent_height = get_latest_verified_height(&snapshot, &client_id).await?;
>>>>>>> b35cf6cd

        // Query for client_state and associated proof.
        let (cs_opt, proof) = snapshot
            .get_with_proof(
                IBC_COMMITMENT_PREFIX
                    .apply_string(ClientStatePath(client_id.clone()).to_string())
                    .as_bytes()
                    .to_vec(),
            )
            .await
            .map_err(|e| tonic::Status::aborted(format!("couldn't get client: {e}")))?;

        // Client state may be None, which we'll convert to a NotFound response.
        let client_state = match cs_opt {
            // If found, convert to a suitable type to match
            // https://docs.rs/ibc-proto/0.39.1/ibc_proto/ibc/core/client/v1/struct.QueryClientStateResponse.html
            Some(c) => ibc_proto::google::protobuf::Any {
                type_url: TENDERMINT_CLIENT_STATE_TYPE_URL.to_string(),
                value: c,
            },
            None => {
                return Err(tonic::Status::not_found(format!(
                    "couldn't find client: {client_id}"
                )))
            }
        };

        let res = QueryClientStateResponse {
            client_state: Some(client_state),
            proof: proof.encode_to_vec(),
            proof_height: Some(most_recent_height.into()),
        };

        Ok(tonic::Response::new(res))
    }

    /// ClientStates queries all the IBC light clients of a chain.
    async fn client_states(
        &self,
        _request: tonic::Request<QueryClientStatesRequest>,
    ) -> std::result::Result<tonic::Response<QueryClientStatesResponse>, tonic::Status> {
        let snapshot = self.0.latest_snapshot();

        let client_counter = snapshot
            .client_counter()
            .await
            .map_err(|e| tonic::Status::aborted(format!("couldn't get client counter: {e}")))?
            .0;

        let mut client_states = vec![];
        for client_idx in 0..client_counter {
            // NOTE: currently, we only look up tendermint clients, because we only support tendermint clients.
            let client_id = ClientId::from_str(format!("07-tendermint-{}", client_idx).as_str())
                .map_err(|e| tonic::Status::aborted(format!("invalid client id: {e}")))?;
            let client_state = snapshot.get_client_state(&client_id).await;
            let id_client = IdentifiedClientState {
                client_id: client_id.to_string(),
                client_state: client_state.ok().map(|state| state.into()), // send None if we couldn't find the client state
            };
            client_states.push(id_client);
        }

        let res = QueryClientStatesResponse {
            client_states,
            pagination: None,
        };

        Ok(tonic::Response::new(res))
    }

    /// ConsensusState queries a consensus state associated with a client state at
    /// a given height.
    async fn consensus_state(
        &self,
        request: tonic::Request<QueryConsensusStateRequest>,
    ) -> std::result::Result<tonic::Response<QueryConsensusStateResponse>, tonic::Status> {
        let snapshot = self.0.latest_snapshot();
        let client_id = ClientId::from_str(&request.get_ref().client_id)
            .map_err(|e| tonic::Status::invalid_argument(format!("invalid client id: {e}")))?;
        let most_recent_height = get_latest_verified_height(&snapshot, &client_id).await?;

        let (cs_opt, proof) = snapshot
            .get_with_proof(
                IBC_COMMITMENT_PREFIX
                    .apply_string(
                        ClientConsensusStatePath::new(&client_id, &most_recent_height).to_string(),
                    )
                    .as_bytes()
                    .to_vec(),
            )
            .await
            .map_err(|e| tonic::Status::aborted(format!("couldn't get client: {e}")))?;

        // if state is None, convert to a NotFound response.
        let consensus_state = match cs_opt {
            // If found, convert to a suitable type to match
            // https://docs.rs/ibc-proto/0.39.1/ibc_proto/ibc/core/client/v1/struct.QueryConsensusStateResponse.html
            Some(c) => ibc_proto::google::protobuf::Any {
                type_url: TENDERMINT_CONSENSUS_STATE_TYPE_URL.to_string(),
                value: c,
            },
            None => {
                return Err(tonic::Status::not_found(format!(
                    "couldn't find client: {client_id}"
                )))
            }
        };

        let res = QueryConsensusStateResponse {
            consensus_state: Some(consensus_state),
            proof: proof.encode_to_vec(),
            proof_height: Some(most_recent_height.into()),
        };

        Ok(tonic::Response::new(res))
    }

    /// ConsensusStates queries all the consensus state associated with a given
    /// client.
    async fn consensus_states(
        &self,
        request: tonic::Request<QueryConsensusStatesRequest>,
    ) -> std::result::Result<tonic::Response<QueryConsensusStatesResponse>, tonic::Status> {
        let snapshot = self.0.latest_snapshot();
        let client_id = ClientId::from_str(&request.get_ref().client_id)
            .map_err(|e| tonic::Status::invalid_argument(format!("invalid client id: {e}")))?;

        let verified_heights = snapshot
            .get_verified_heights(&client_id)
            .await
            .map_err(|e| tonic::Status::aborted(format!("couldn't get verified heights: {e}")))?;
        let resp = if let Some(verified_heights) = verified_heights {
            let mut consensus_states = Vec::with_capacity(verified_heights.heights.len());
            for height in verified_heights.heights {
                let consensus_state = snapshot
                    .get_verified_consensus_state(&height, &client_id)
                    .await
                    .map_err(|e| {
                        tonic::Status::aborted(format!("couldn't get consensus state: {e}"))
                    })?;
                consensus_states.push(ConsensusStateWithHeight {
                    height: Some(height.into()),
                    consensus_state: Some(consensus_state.into()),
                });
            }
            QueryConsensusStatesResponse {
                consensus_states,
                pagination: None,
            }
        } else {
            QueryConsensusStatesResponse {
                consensus_states: vec![],
                pagination: None,
            }
        };

        Ok(tonic::Response::new(resp))
    }

    /// ConsensusStateHeights queries the height of every consensus states associated with a given client.
    async fn consensus_state_heights(
        &self,
        request: tonic::Request<QueryConsensusStateHeightsRequest>,
    ) -> std::result::Result<tonic::Response<QueryConsensusStateHeightsResponse>, tonic::Status>
    {
        let snapshot = self.0.latest_snapshot();
        let client_id = ClientId::from_str(&request.get_ref().client_id)
            .map_err(|e| tonic::Status::invalid_argument(format!("invalid client id: {e}")))?;

        let verified_heights = snapshot
            .get_verified_heights(&client_id)
            .await
            .map_err(|e| tonic::Status::aborted(format!("couldn't get verified heights: {e}")))?;
        let resp = if let Some(verified_heights) = verified_heights {
            QueryConsensusStateHeightsResponse {
                consensus_state_heights: verified_heights
                    .heights
                    .into_iter()
                    .map(|h| h.into())
                    .collect(),
                pagination: None,
            }
        } else {
            QueryConsensusStateHeightsResponse {
                consensus_state_heights: vec![],
                pagination: None,
            }
        };

        Ok(tonic::Response::new(resp))
    }

    /// Status queries the status of an IBC client.
    async fn client_status(
        &self,
        _request: tonic::Request<QueryClientStatusRequest>,
    ) -> std::result::Result<tonic::Response<QueryClientStatusResponse>, tonic::Status> {
        Err(tonic::Status::unimplemented("not implemented"))
    }
    /// ClientParams queries all parameters of the ibc client.
    async fn client_params(
        &self,
        _request: tonic::Request<QueryClientParamsRequest>,
    ) -> std::result::Result<tonic::Response<QueryClientParamsResponse>, tonic::Status> {
        Err(tonic::Status::unimplemented("not implemented"))
    }
    /// UpgradedClientState queries an Upgraded IBC light client.
    async fn upgraded_client_state(
        &self,
        _request: tonic::Request<QueryUpgradedClientStateRequest>,
    ) -> std::result::Result<tonic::Response<QueryUpgradedClientStateResponse>, tonic::Status> {
        Err(tonic::Status::unimplemented("not implemented"))
    }
    /// UpgradedConsensusState queries an Upgraded IBC consensus state.
    async fn upgraded_consensus_state(
        &self,
        _request: tonic::Request<QueryUpgradedConsensusStateRequest>,
    ) -> std::result::Result<tonic::Response<QueryUpgradedConsensusStateResponse>, tonic::Status>
    {
        Err(tonic::Status::unimplemented("not implemented"))
    }
}

async fn get_latest_verified_height(
    snapshot: &cnidarium::Snapshot,
    client_id: &ClientId,
) -> Result<Height, tonic::Status> {
    let verified_heights = snapshot
        .get_verified_heights(&client_id)
        .await
        .map_err(|e| tonic::Status::aborted(format!("couldn't get verified heights: {e}")))?;

    let Some(mut verified_heights) = verified_heights else {
        return Err(tonic::Status::not_found(
            "couldn't find verified heights for client: {client_id}",
        ));
    };

    verified_heights.heights.sort();
    if verified_heights.heights.is_empty() {
        return Err(tonic::Status::not_found(
            "verified heights for client were empty: {client_id}",
        ));
    }

    Ok(verified_heights.heights.pop().expect("must be non-empty"))
}<|MERGE_RESOLUTION|>--- conflicted
+++ resolved
@@ -37,19 +37,7 @@
         let snapshot = self.0.latest_snapshot();
         let client_id = ClientId::from_str(&request.get_ref().client_id)
             .map_err(|e| tonic::Status::invalid_argument(format!("invalid client id: {e}")))?;
-<<<<<<< HEAD
-        let height = Height {
-            // TODO: need to pass in the `SnapshotWrapper` type somehow,
-            // need to make a generic arg that will wrap the snapshot?
-            revision_number: snapshot
-                .get_revision_number()
-                .await
-                .map_err(|e| tonic::Status::aborted(e.to_string()))?,
-            revision_height: snapshot.version(),
-        };
-=======
         let most_recent_height = get_latest_verified_height(&snapshot, &client_id).await?;
->>>>>>> b35cf6cd
 
         // Query for client_state and associated proof.
         let (cs_opt, proof) = snapshot
@@ -130,6 +118,7 @@
         let client_id = ClientId::from_str(&request.get_ref().client_id)
             .map_err(|e| tonic::Status::invalid_argument(format!("invalid client id: {e}")))?;
         let most_recent_height = get_latest_verified_height(&snapshot, &client_id).await?;
+        println!("query consensus_state most_recent_height: {:?}", most_recent_height);
 
         let (cs_opt, proof) = snapshot
             .get_with_proof(
@@ -273,27 +262,30 @@
     }
 }
 
-async fn get_latest_verified_height(
-    snapshot: &cnidarium::Snapshot,
+async fn get_latest_verified_height<S: crate::component::client::StateReadExt>(
+    snapshot: &S,
     client_id: &ClientId,
 ) -> Result<Height, tonic::Status> {
-    let verified_heights = snapshot
-        .get_verified_heights(&client_id)
-        .await
-        .map_err(|e| tonic::Status::aborted(format!("couldn't get verified heights: {e}")))?;
-
-    let Some(mut verified_heights) = verified_heights else {
-        return Err(tonic::Status::not_found(
-            "couldn't find verified heights for client: {client_id}",
-        ));
-    };
-
-    verified_heights.heights.sort();
-    if verified_heights.heights.is_empty() {
-        return Err(tonic::Status::not_found(
-            "verified heights for client were empty: {client_id}",
-        ));
-    }
+    // let verified_heights = snapshot
+    //     .get_verified_heights(&client_id)
+    //     .await
+    //     .map_err(|e| tonic::Status::aborted(format!("couldn't get verified heights: {e}")))?;
+    // println!("get_latest_verified_height verified_heights: {:?}", verified_heights);
+
+    // let Some(mut verified_heights) = verified_heights else {
+    //     return Err(tonic::Status::not_found(
+    //         "couldn't find verified heights for client: {client_id}",
+    //     ));
+    // };
+
+    // verified_heights.heights.sort();
+    // if verified_heights.heights.is_empty() {
+    //     return Err(tonic::Status::not_found(
+    //         "verified heights for client were empty: {client_id}",
+    //     ));
+    // }
+
+    let last = snapshot.prev_verified_consensus_state(&client_id).await?;
 
     Ok(verified_heights.heights.pop().expect("must be non-empty"))
 }