[package]
name = "penumbra-ibc"
version = "0.64.1"
edition = "2021"

# See more keys and their definitions at https://doc.rust-lang.org/cargo/reference/manifest.html

[features]
component = [
    "cnidarium",
    "cnidarium-component",
    "penumbra-proto/cnidarium",
    "penumbra-chain/component",
]
default = ["component", "std"]
std = ["ibc-types/std"]
docsrs = []
rpc = ["dep:tonic", "dep:penumbra-chain", "dep:wrapper-derive", "ibc-proto/client", "ibc-proto/server"]

[dependencies]
# Workspace dependencies
penumbra-proto = { path = "../../../proto", default-features = false }
cnidarium = { path = "../../../cnidarium", optional = true }
cnidarium-component = { path = "../../../cnidarium-component", optional = true }
penumbra-asset = { path = "../../../core/asset", default-features = false }
penumbra-num = { path = "../../../core/num", default-features = false }
penumbra-keys = { path = "../../../core/keys", default-features = false }
wrapper-derive = { path = "../../../util/wrapper-derive", optional = true }
<<<<<<< HEAD

=======
>>>>>>> c195abd5
penumbra-chain = { path = "../chain", default-features = false, optional = true }
penumbra-txhash = { path = "../../../core/txhash", default-features = false }

# Penumbra dependencies
ibc-types = { version = "0.11.0", default-features = false }
ibc-proto = { version = "0.40.0", default-features = false }

# Crates.io deps
ics23 = "0.11.0"
num-traits = { version = "0.2.15", default-features = false }
ark-ff = { version = "0.4", default_features = false }
async-trait = "0.1.52"
hex = "0.4"
anyhow = "1"
tracing = "0.1"
prost = "0.12.3"
serde = { version = "1", features = ["derive"] }
serde_json = "1"
metrics = "0.19.0"
pbjson-types = "0.6.0"
tendermint = "0.34.0"
tendermint-light-client-verifier = "0.34.0"
sha2 = "0.10.6"
once_cell = "1.17.1"
base64 = "0.20"
blake2b_simd = "0.5"
tonic = { version = "0.10", optional = true }
tower = "0.4"

[dev-dependencies]
penumbra-chain = { path = "../chain", default-features = false }
tokio = { version = "1.3", features = ["full"] }
wrapper-derive = { path = "../../../util/wrapper-derive" }<|MERGE_RESOLUTION|>--- conflicted
+++ resolved
@@ -26,10 +26,6 @@
 penumbra-num = { path = "../../../core/num", default-features = false }
 penumbra-keys = { path = "../../../core/keys", default-features = false }
 wrapper-derive = { path = "../../../util/wrapper-derive", optional = true }
-<<<<<<< HEAD
-
-=======
->>>>>>> c195abd5
 penumbra-chain = { path = "../chain", default-features = false, optional = true }
 penumbra-txhash = { path = "../../../core/txhash", default-features = false }
 
